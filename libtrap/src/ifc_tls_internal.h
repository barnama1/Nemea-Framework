--- conflicted
+++ resolved
@@ -94,30 +94,12 @@
    trap_ctx_priv_t *ctx; /**< Libtrap context */
    char *server_port; /**< Server port */
 
-<<<<<<< HEAD
-   /**
-    * Path to private key file in PEM format.
-    */
-   char *keyfile;
-   /**
-    * Path to certificate in PEM format.
-    */
-   char *certfile;
-   /**
-    * Path to trusted CAs (can be chain file) file in PEM format.
-    */
-   char *cafile;
-
-   int server_sd;
-   SSL_CTX *sslctx;
-=======
    char *keyfile; /**< Path to private key file in PEM format. */
    char *certfile; /**< Path to certificate in PEM format. */
    char *cafile; /**< Path to trusted CAs (can be chain file) file in PEM format. */
 
    int server_sd; /**< Server socket descriptor. */
    SSL_CTX *sslctx; /**< Server SSL context. */
->>>>>>> dc69f02f
 
    struct tlsclient_s *clients; /**< Array of clients. */
 
@@ -148,7 +130,7 @@
    pthread_mutex_t  lock; /**< Lock used while working with clients array. */
    pthread_mutex_t  sending_lock; /**< Lock used while working with whole structure. */
    pthread_t        accept_thread; /**< Thread for accepting clients. */
-   uint32_t ifc_idx; /**< Index of ifc. */
+   uint32_t ifc_idx; /**< Index of IFC. */
 } tls_sender_private_t;
 
 #define tls_SENDER_STATE_STR(st) (st == TLSCURRENT_IDLE ? "TLSCURRENT_IDLE": \
@@ -170,30 +152,12 @@
    char *dest_addr; /**< Destination address */
    char *dest_port; /**< Destination port */
 
-<<<<<<< HEAD
-   /**
-    * Path to private key file in PEM format.
-    */
-   char *keyfile;
-   /**
-    * Path to certificate in PEM format.
-    */
-   char *certfile;
-   /**
-    * Path to trusted CAs (can be chain file) file in PEM format.
-    */
-   char *cafile;
-
-   SSL_CTX *sslctx;
-   SSL *ssl;
-=======
    char *keyfile; /**< Path to private key file in PEM format. */
    char *certfile; /**< Path to certificate in PEM format. */
    char *cafile; /**< Path to trusted CAs (can be chain file) file in PEM format. */
 
    SSL_CTX *sslctx; /**< Whole client SSL context. */
    SSL *ssl; /**< SSL conection info of client */
->>>>>>> dc69f02f
 
    char connected; /**< Indicates whether client is connected to server. */
    char is_terminated; /**< Indicates whether client should be destroyed. */
@@ -203,7 +167,7 @@
    void *ext_buffer; /**< Pointer to buffer that was passed by higher layer - this is the place we write */
    uint32_t ext_buffer_size; /** size of content of the extbuffer */
    trap_buffer_header_t int_mess_header; /**< Internal message header - used for message_buffer payload size \note message_buffer size is sizeof(tls_tdu_header_t) + payload size */
-   uint32_t ifc_idx; /**< Interface index */
+   uint32_t ifc_idx; /**< Index of IFC */
 } tls_receiver_private_t;
 
 /**
@@ -216,4 +180,4 @@
 
 /**
  * @}
- */+ */
